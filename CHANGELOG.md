--- conflicted
+++ resolved
@@ -1,20 +1,6 @@
 # Changelog
 
-<<<<<<< HEAD
 All notable changes to this project will be documented in this file.
-=======
-## 0.5.0
-
-### Minor Changes
-
-- [#10](https://github.com/acartine/shemcp/pull/10) [`675f60c`](https://github.com/acartine/shemcp/commit/675f60c8a698f0f0c5d155c90a0c3e22c293eca9) Thanks [@acartine](https://github.com/acartine)! - - Sandbox root now resolves to the Git repository root by default (fallback to the current working directory), with optional overrides via SHEMCP_ROOT or MCP_SANDBOX_ROOT.
-  - Removed the shell_set_cwd tool; shell_exec cwd must be RELATIVE to the sandbox root. Absolute paths are rejected with clear error messages that include the received path and the sandbox root.
-  - Added shell_info tool for introspection (reports sandbox_root and resolves relative cwd inputs, including within_sandbox checks).
-  - Hardened ensureCwd with realpath and boundary checks to prevent symlink escapes and ensure directory accessibility.
-  - Updated docs and tests to reflect the new behavior.
-
-## Unreleased
->>>>>>> 7dc1a261
 
 The format is based on [Keep a Changelog](https://keepachangelog.com/en/1.0.0/),
 and this project adheres to [Semantic Versioning](https://semver.org/spec/v2.0.0.html).
@@ -24,6 +10,15 @@
 ## [0.5.0] - 2024-09-24
 
 ### Added
+- **Sandbox Security Enhancements** (from PR #10)
+  - Sandbox root now resolves to the Git repository root by default (fallback to the current working directory)
+  - Optional overrides via SHEMCP_ROOT or MCP_SANDBOX_ROOT environment variables
+  - Removed shell_set_cwd tool; shell_exec cwd must be RELATIVE to the sandbox root
+  - Absolute paths are rejected with clear error messages including received path and sandbox root
+  - Added shell_info tool for introspection (reports sandbox_root and resolves relative cwd inputs)
+  - Hardened ensureCwd with realpath and boundary checks to prevent symlink escapes
+  - Enhanced directory accessibility validation
+
 - **Server Version & Config Versioning**
   - Server version now sourced from package.json and passed to MCP handshake
   - Add config_version (default 1) to schema; warn on unsupported future versions
@@ -44,17 +39,31 @@
   - Clear examples and usage instructions for each parameter
   - Improved developer experience with detailed schema documentation
 
+- **Enhanced Release Automation**
+  - Professional GitHub release formatting with emojis and comprehensive notes
+  - Automated changelog integration for rich release documentation
+  - Improved npm package coordination and discoverability
+
 ### Technical Details
 - Overrides clamped to [1s, 300s] for timeout and [1000, 10M] for output bytes
 - Policy limits always respected as upper bounds
 - Enhanced error reporting with effective limits in response
 - Comprehensive test coverage for all new functionality
 
+### Security
+- Prevented symlink escapes with realpath boundary checks
+- Enhanced command validation with regex patterns
+- Improved error messaging for security violations
+- Hardened path validation and accessibility checks
+
 ### Files Changed
 - `src/index.ts` - Added limit override logic, version handling, and property descriptions
 - `src/index.test.ts` - Comprehensive tests for new features and test fixes
 - `config.example.toml` - Expanded allowed commands and config versioning
-- `package-lock.json` - Version bump to 0.4.0
+- `package.json` - Enhanced package metadata and keywords
+- `CHANGELOG.md` - Comprehensive changelog with Keep a Changelog format
+- `.github/workflows/release.yml` - Enhanced release automation
+- `.changeset/config-versioning-limit-overrides.md` - Detailed changeset documentation
 
 ## [0.4.0] - 2024-09-24
 
